--- conflicted
+++ resolved
@@ -138,7 +138,6 @@
 
 
 @siesta.filter
-<<<<<<< HEAD
 def read(file):
     with open(file) as f:
         return f.read()
@@ -161,9 +160,6 @@
 
 @siesta.filter
 def catfiles(app, inp):
-=======
-def catfiles(np):
->>>>>>> a2fdd051
     files = re.findall(r"(\w+\/[\w/\.]+)", inp)  # BUGGED, rewrite re
     contents = io.StringIO()
     for file in files:
